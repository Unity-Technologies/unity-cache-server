--- conflicted
+++ resolved
@@ -33,11 +33,7 @@
 
         if(cluster.isMaster) {
             cluster.on('message', (worker, msg) => {
-<<<<<<< HEAD
-                if(msg._msg && msg._msg === this._kMsgUpdateReliabilityFactor) {
-=======
                 if(msg._msg === this._kMsgUpdateReliabilityFactor) {
->>>>>>> 3c6767b9
                     return this._updateReliabilityFactorForVersion(msg);
                 }
             });
