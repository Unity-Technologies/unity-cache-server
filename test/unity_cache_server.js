--- conflicted
+++ resolved
@@ -212,14 +212,9 @@
                         }
                     }
                 },
-<<<<<<< HEAD
                 Diagnostics: {
                     clientRecorder: true
-=======
-                Server: {
-                    port: 0
->>>>>>> 17c76deb
-                }
+				}
             });
 
             const opts = {
